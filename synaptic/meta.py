--- conflicted
+++ resolved
@@ -89,28 +89,10 @@
         Returns:
             str: The name of the metanode (network node)
         """
-<<<<<<< HEAD
-        # -- Get a list of all the message connections. This is because when
-        # -- a meta node is created it ties itself to the message attribute
-        # -- of the node it represents
-        connections = mc.listConnections("{}.message".format(host))
-
-        # -- If there is no connection then there is nothing
-        # -- more we can do
-        if not connections:
-            return ""
-
-        # -- Now that we know there is a conenction, we want to look explicitely
-        # -- for the plug data, as we only want to find one that has a host
-        # -- connection
-        connection_info = mc.listConnections(
-            "{}.message".format(host),
-=======
         # -- We want to look explicitly for the receiving plug data, as we
         # -- only want to find the first one that has a host connection.
         all_plugs = mc.listConnections(
-            f"{host}.message",
->>>>>>> 1777e950
+            "{}.message".format(host),
             source=False,
             destination=True,
             connections=True,
@@ -314,14 +296,10 @@
         meta_name = pointer.get_name(self._meta_pointer)
 
         # -- Store the node + attribute name to avoid reformatting each time
-        attribute_fullpath = f"{meta_name}.{tag_name}"
+        attribute_fullpath = "{}.{}".format(meta_name, tag_name)
 
         # -- Add the attribute
-<<<<<<< HEAD
-        if not mc.objExists("{}.{}".format(meta_name, tag_name)):
-=======
         if not mc.objExists(attribute_fullpath):
->>>>>>> 1777e950
             mc.addAttr(
                 meta_name,
                 shortName=tag_name,
@@ -331,11 +309,7 @@
 
         try:
             next_index = mc.getAttr(
-<<<<<<< HEAD
-                "{}.{}".format(meta_name, tag_name),
-=======
                 attribute_fullpath,
->>>>>>> 1777e950
                 multiIndices=True,
             )[-1] + 1
 
@@ -343,13 +317,8 @@
             next_index = 0
 
         mc.connectAttr(
-<<<<<<< HEAD
             "{}.message".format(target),
-            "{}.{}[{}]".format(meta_name, tag_name, next_index),
-=======
-            f"{target}.message",
-            f"{attribute_fullpath}[{next_index}]",
->>>>>>> 1777e950
+            "{}[{}]".format(attribute_fullpath, next_index),
             force=True,
         )
 
@@ -373,23 +342,15 @@
         meta_name = pointer.get_name(self._meta_pointer)
 
         # -- Store the node + attribute name to avoid reformatting each time
-        attribute_fullpath = f"{meta_name}.{tag_name}"
+        attribute_fullpath = "{}.{}".format(meta_name, tag_name)
 
         # -- Add the attribute does not exist, we have no nodes
         # -- to collate
-<<<<<<< HEAD
-        if not mc.objExists("{}.{}".format(meta_name, tag_name)):
-            return
-
-        connection_info = mc.listConnections(
-            "{}.{}".format(meta_name, tag_name),
-=======
         if not mc.objExists(attribute_fullpath):
             return
 
         connection_info = mc.listConnections(
             attribute_fullpath,
->>>>>>> 1777e950
             source=True,
             destination=False,
             connections=True,
@@ -427,25 +388,17 @@
         meta_name = pointer.get_name(self._meta_pointer)
 
         # -- Store the node + attribute name to avoid reformatting each time
-        attribute_fullpath = f"{meta_name}.{tag_name}"
+        attribute_fullpath = "{}.{}".format(meta_name, tag_name)
 
         # -- Add the attribute does not exist, we have no nodes
         # -- to collate
-<<<<<<< HEAD
-        if not mc.objExists("{}.{}".format(meta_name, tag_name)):
-=======
         if not mc.objExists(attribute_fullpath):
->>>>>>> 1777e950
             return list()
 
         return list(
             set(
                 mc.listConnections(
-<<<<<<< HEAD
-                    "{}.{}".format(meta_name, tag_name),
-=======
                     attribute_fullpath,
->>>>>>> 1777e950
                     source=True,
                     destination=False,
                 ) or list(),
